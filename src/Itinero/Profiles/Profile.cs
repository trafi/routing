--- conflicted
+++ resolved
@@ -203,11 +203,7 @@
         /// </summary>
         public static void Register(Profile profile)
         {
-<<<<<<< HEAD
             _profiles[profile.FullName] = profile;
-=======
-            _profiles[profile.Name.ToLowerInvariant()] = profile;
->>>>>>> 8e909dcb
         }
 
         /// <summary>
