﻿// Itinero - OpenStreetMap (OSM) SDK
// Copyright (C) 2016 Abelshausen Ben
// 
// This file is part of Itinero.
// 
// Itinero is free software: you can redistribute it and/or modify
// it under the terms of the GNU General Public License as published by
// the Free Software Foundation, either version 2 of the License, or
// (at your option) any later version.
// 
// Itinero is distributed in the hope that it will be useful,
// but WITHOUT ANY WARRANTY; without even the implied warranty of
// MERCHANTABILITY or FITNESS FOR A PARTICULAR PURPOSE. See the
// GNU General Public License for more details.
// 
// You should have received a copy of the GNU General Public License
// along with Itinero. If not, see <http://www.gnu.org/licenses/>.

using Itinero.Algorithms.Contracted;
using Itinero.Algorithms.Contracted.Witness;
using Itinero.Attributes;
using Itinero.Graphs.Directed;
using Itinero.Data.Network.Restrictions;
using Itinero.Data.Contracted.Edges;
using Itinero.Data.Contracted;
using System.Collections.Generic;

namespace Itinero
{
    /// <summary>
    /// Contains extension methods for the router db.
    /// </summary>
    public static class RouterDbExtensions
    {
        /// <summary>
        /// Creates a new contracted graph and adds it to the router db for the given profile.
        /// </summary>
        public static void AddContracted(this RouterDb db, Profiles.Profile profile)
        {
            // create the raw directed graph.
            DirectedMetaGraph contracted = null;
            lock (db)
            {
                contracted = new DirectedMetaGraph(ContractedEdgeDataSerializer.Size, ContractedEdgeDataSerializer.MetaSize);
                var directedGraphBuilder = new DirectedGraphBuilder(db.Network.GeometricGraph.Graph, contracted, (p) =>
                {
                    var tags = db.EdgeProfiles.Get(p);
                    return profile.Factor(tags);
                });
                directedGraphBuilder.Run();
            }

            // contract the graph.
            var priorityCalculator = new EdgeDifferencePriorityCalculator(contracted,
                new DykstraWitnessCalculator(int.MaxValue));
            priorityCalculator.DifferenceFactor = 5;
            priorityCalculator.DepthFactor = 5;
            priorityCalculator.ContractedFactor = 8;
            var hierarchyBuilder = new HierarchyBuilder(contracted, priorityCalculator,
                    new DykstraWitnessCalculator(int.MaxValue));
            hierarchyBuilder.Run();

            // add the graph.
<<<<<<< HEAD
            lock(db)
            {
                db.AddContracted(profile, contracted);
            }
=======
            db.AddContracted(profile, new ContractedDb(contracted));
>>>>>>> ef22fcc8
        }

        /// <summary>
        /// Returns true if all of the given profiles are supported.
        /// </summary>
        /// <returns></returns>
        public static bool SupportsAll(this RouterDb db, params Profiles.Profile[] profiles)
        {
            for (var i = 0; i < profiles.Length; i++)
            {
                if (!db.Supports(profiles[i]))
                {
                    return false;
                }
            }
            return true;
        }

        /// <summary>
        /// Returns one attribute collection containing both the profile and meta tags.
        /// </summary>
        public static IAttributeCollection GetProfileAndMeta(this RouterDb db, uint profileId, uint meta)
        {
            var tags = new AttributeCollection();

            var metaTags = db.EdgeMeta.Get(meta);
            if (metaTags != null)
            {
                tags.AddOrReplace(metaTags);
            }

            var profileTags = db.EdgeProfiles.Get(profileId);
            if (profileTags != null)
            {
                tags.AddOrReplace(profileTags);
            }

            return tags;
        }

        /// <summary>
        /// Returns true if this db contains restrictions for the given vehicle type.
        /// </summary>
        public static bool HasRestrictions(this RouterDb db, string vehicleType)
        {
            RestrictionsDb restrictions;
            return db.TryGetRestrictions(vehicleType, out restrictions);
        }

        /// <summary>
        /// Returns true if this db contains complex restrictions for the given vehicle type.
        /// </summary>
        public static bool HasComplexRestrictions(this RouterDb db, string vehicleType)
        {
            RestrictionsDb restrictions;
            if (db.TryGetRestrictions(vehicleType, out restrictions))
            {
                return restrictions.HasComplexRestrictions;
            }
            return false;
        }

        /// <summary>
        /// Returns true if this db contains complex restrictions for the given vehicle types.
        /// </summary>
        public static bool HasComplexRestrictions(this RouterDb db, IEnumerable<string> vehicleTypes)
        {
            if (db.HasComplexRestrictions(string.Empty))
            {
                return true;
            }
            foreach(var vehicleType in vehicleTypes)
            {
                if (db.HasComplexRestrictions(vehicleType))
                {
                    return true;
                }
            }
            return false;
        }

        /// <summary>
        /// Returns true if this db contains complex restrictions for the given profile.
        /// </summary>
        public static bool HasComplexRestrictions(this RouterDb db, Profiles.Profile profile)
        {
            return db.HasComplexRestrictions(profile.VehicleType);
        }
    }
}<|MERGE_RESOLUTION|>--- conflicted
+++ resolved
@@ -61,14 +61,10 @@
             hierarchyBuilder.Run();
 
             // add the graph.
-<<<<<<< HEAD
             lock(db)
             {
-                db.AddContracted(profile, contracted);
+                db.AddContracted(profile, new ContractedDb(contracted));
             }
-=======
-            db.AddContracted(profile, new ContractedDb(contracted));
->>>>>>> ef22fcc8
         }
 
         /// <summary>
