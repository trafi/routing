--- conflicted
+++ resolved
@@ -116,29 +116,19 @@
     <Compile Include="Graphs\Geometric\GeometricGraphTests.cs" />
     <Compile Include="Graphs\Geometric\Shapes\ShapesArrayTests.cs" />
     <Compile Include="Graphs\GraphTests.cs" />
-<<<<<<< HEAD
-=======
     <Compile Include="IO\Osm\Restrictions\RestrictionProcessorTests.cs" />
->>>>>>> ef22fcc8
     <Compile Include="IO\Osm\Streams\CoreNodeIdMapTests.cs" />
     <Compile Include="Navigation\Directions\DirectionCalculatorTests.cs" />
     <Compile Include="Navigation\InstructionGeneratorTests.cs" />
     <Compile Include="Navigation\Language\MockLanguageReference.cs" />
     <Compile Include="Navigation\Osm\InstructionCarGeneratorTests.cs" />
-<<<<<<< HEAD
-    <Compile Include="Network\RoutingNetworkTests.cs" />
-    <Compile Include="Osm\OsmRoutingTagNormalizerTests.cs" />
-    <Compile Include="IO\Osm\Streams\NodeCoordinatesDictionaryTests.cs" />
-    <Compile Include="IO\Osm\Streams\RouterDbStreamTargetTests.cs" />
-    <Compile Include="Osm\RouterTests.cs" />
-=======
     <Compile Include="Data\Network\Restrictions\RestrictionsDbTests.cs" />
     <Compile Include="Data\Network\RoutingNetworkTests.cs" />
-    <Compile Include="Osm\OsmRoutingTagNormalizer.cs" />
     <Compile Include="IO\Osm\Streams\NodeCoordinatesDictionaryTests.cs" />
     <Compile Include="IO\Osm\Streams\RouterDbStreamTargetTests.cs" />
     <Compile Include="IO\Osm\RouterTests.cs" />
->>>>>>> ef22fcc8
+    <Compile Include="Osm\OsmRoutingTagNormalizerTests.cs" />
+    <Compile Include="Osm\RouterTests.cs" />
     <Compile Include="Profiles\ProfileMock.cs" />
     <Compile Include="Properties\AssemblyInfo.cs" />
     <Compile Include="Osm\Vehicles\VehicleBaseTests.cs" />
