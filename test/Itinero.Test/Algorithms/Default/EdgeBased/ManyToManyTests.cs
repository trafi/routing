--- conflicted
+++ resolved
@@ -52,11 +52,7 @@
             });
 
             // run algorithm.
-<<<<<<< HEAD
-            var algorithm = new ManyToMany(new Router(routerDb), MockProfile.CarMock().Default(), (x) => new uint[0][],
-=======
             var algorithm = new ManyToMany(new Router(routerDb), VehicleMock.Car().Fastest(), (x) => new uint[0][],
->>>>>>> 17253cb6
                 new RouterPoint[] { new RouterPoint(0, 0, 0, 0) }, 
                 new RouterPoint[] { new RouterPoint(1, 1, 0, ushort.MaxValue) }, float.MaxValue);
             algorithm.Run();
@@ -67,11 +63,7 @@
             var path = algorithm.GetPath(0, 0);
             Assert.IsNotNull(path);
             Assert.AreEqual(1, path.Vertex);
-<<<<<<< HEAD
-            Assert.AreEqual(MockProfile.CarMock().Factor(null).Item1.Value * 100, path.Weight);
-=======
             Assert.AreEqual(VehicleMock.Car().Fastest().FactorAndSpeed(null).Value * 100, path.Weight);
->>>>>>> 17253cb6
             path = path.From;
             Assert.IsNotNull(path);
             Assert.AreEqual(0, path.Vertex);
@@ -103,11 +95,7 @@
             });
 
             // run algorithm.
-<<<<<<< HEAD
-            var algorithm = new ManyToMany(new Router(routerDb), MockProfile.CarMock().Default(), (x) => new uint[0][],
-=======
             var algorithm = new ManyToMany(new Router(routerDb), VehicleMock.Car().Fastest(), (x) => new uint[0][],
->>>>>>> 17253cb6
                 new RouterPoint[] { new RouterPoint(0, 0, 0, ushort.MaxValue / 10) },
                 new RouterPoint[] { new RouterPoint(1, 1, 0, ushort.MaxValue / 10 * 9) }, float.MaxValue);
             algorithm.Run();
@@ -118,11 +106,7 @@
             var path = algorithm.GetPath(0, 0);
             Assert.IsNotNull(path);
             Assert.AreEqual(Constants.NO_VERTEX, path.Vertex);
-<<<<<<< HEAD
-            Assert.AreEqual(MockProfile.CarMock().Factor(null).Item1.Value * 80, path.Weight, 0.01);
-=======
             Assert.AreEqual(VehicleMock.Car().Fastest().FactorAndSpeed(null).Value * 80, path.Weight, 0.01);
->>>>>>> 17253cb6
             path = path.From;
             Assert.IsNotNull(path);
             Assert.AreEqual(Constants.NO_VERTEX, path.Vertex);
@@ -181,11 +165,7 @@
             });
 
             // run algorithm (0, 1, 2)->(0, 1, 2).
-<<<<<<< HEAD
-            var algorithm = new ManyToMany(new Router(routerDb), MockProfile.CarMock().Default(), (x) => new uint[0][],
-=======
             var algorithm = new ManyToMany(new Router(routerDb), VehicleMock.Car().Fastest(), (x) => new uint[0][],
->>>>>>> 17253cb6
                 new RouterPoint[] { 
                     routerDb.Network.CreateRouterPointForVertex(0),
                     routerDb.Network.CreateRouterPointForVertex(1),
@@ -204,17 +184,7 @@
             Assert.AreEqual(3, weights.Length);
             Assert.AreEqual(3, weights[0].Length);
             Assert.AreEqual(0, weights[0][0], 0.001);
-<<<<<<< HEAD
-            Assert.AreEqual(100 * MockProfile.CarMock().Factor(null).Item1.Value, weights[0][1], 0.001);
-            Assert.AreEqual(100 * MockProfile.CarMock().Factor(null).Item1.Value, weights[0][2], 0.001);
-            Assert.AreEqual(3, weights[1].Length);
-            Assert.AreEqual(100 * MockProfile.CarMock().Factor(null).Item1.Value, weights[1][0], 0.001);
-            Assert.AreEqual(0, weights[1][1], 0.001);
-            Assert.AreEqual(100 * MockProfile.CarMock().Factor(null).Item1.Value, weights[1][2], 0.001);
-            Assert.AreEqual(3, weights[2].Length);
-            Assert.AreEqual(100 * MockProfile.CarMock().Factor(null).Item1.Value, weights[2][0], 0.001);
-            Assert.AreEqual(100 * MockProfile.CarMock().Factor(null).Item1.Value, weights[2][1], 0.001);
-=======
+
             Assert.AreEqual(100 * VehicleMock.Car().Fastest().FactorAndSpeed(null).Value, weights[0][1], 0.001);
             Assert.AreEqual(100 * VehicleMock.Car().Fastest().FactorAndSpeed(null).Value, weights[0][2], 0.001);
             Assert.AreEqual(3, weights[1].Length);
@@ -224,7 +194,6 @@
             Assert.AreEqual(3, weights[2].Length);
             Assert.AreEqual(100 * VehicleMock.Car().Fastest().FactorAndSpeed(null).Value, weights[2][0], 0.001);
             Assert.AreEqual(100 * VehicleMock.Car().Fastest().FactorAndSpeed(null).Value, weights[2][1], 0.001);
->>>>>>> 17253cb6
             Assert.AreEqual(0, weights[2][2], 0.001);
 
             var path = algorithm.GetPath(0, 0);
@@ -236,11 +205,7 @@
 
             path = algorithm.GetPath(0, 1);
             Assert.IsNotNull(path);
-<<<<<<< HEAD
-            Assert.AreEqual(100 * MockProfile.CarMock().Factor(null).Item1.Value, path.Weight, 0.001);
-=======
-            Assert.AreEqual(100 * VehicleMock.Car().Fastest().FactorAndSpeed(null).Value, path.Weight, 0.001);
->>>>>>> 17253cb6
+            Assert.AreEqual(100 * VehicleMock.Car().Fastest().FactorAndSpeed(null).Value, path.Weight, 0.001);
             Assert.AreEqual(1, path.Vertex);
             path = path.From;
             Assert.IsNotNull(path);
@@ -251,11 +216,7 @@
 
             path = algorithm.GetPath(0, 2);
             Assert.IsNotNull(path);
-<<<<<<< HEAD
-            Assert.AreEqual(100 * MockProfile.CarMock().Factor(null).Item1.Value, path.Weight, 0.001);
-=======
-            Assert.AreEqual(100 * VehicleMock.Car().Fastest().FactorAndSpeed(null).Value, path.Weight, 0.001);
->>>>>>> 17253cb6
+            Assert.AreEqual(100 * VehicleMock.Car().Fastest().FactorAndSpeed(null).Value, path.Weight, 0.001);
             Assert.AreEqual(2, path.Vertex);
             path = path.From;
             Assert.IsNotNull(path);
@@ -266,11 +227,7 @@
 
             path = algorithm.GetPath(1, 0);
             Assert.IsNotNull(path);
-<<<<<<< HEAD
-            Assert.AreEqual(100 * MockProfile.CarMock().Factor(null).Item1.Value, path.Weight, 0.001);
-=======
-            Assert.AreEqual(100 * VehicleMock.Car().Fastest().FactorAndSpeed(null).Value, path.Weight, 0.001);
->>>>>>> 17253cb6
+            Assert.AreEqual(100 * VehicleMock.Car().Fastest().FactorAndSpeed(null).Value, path.Weight, 0.001);
             Assert.AreEqual(0, path.Vertex);
             path = path.From;
             Assert.IsNotNull(path);
@@ -288,11 +245,7 @@
 
             path = algorithm.GetPath(1, 2);
             Assert.IsNotNull(path);
-<<<<<<< HEAD
-            Assert.AreEqual(100 * MockProfile.CarMock().Factor(null).Item1.Value, path.Weight, 0.001);
-=======
-            Assert.AreEqual(100 * VehicleMock.Car().Fastest().FactorAndSpeed(null).Value, path.Weight, 0.001);
->>>>>>> 17253cb6
+            Assert.AreEqual(100 * VehicleMock.Car().Fastest().FactorAndSpeed(null).Value, path.Weight, 0.001);
             Assert.AreEqual(2, path.Vertex);
             path = path.From;
             Assert.IsNotNull(path);
@@ -303,11 +256,7 @@
 
             path = algorithm.GetPath(2, 0);
             Assert.IsNotNull(path);
-<<<<<<< HEAD
-            Assert.AreEqual(100 * MockProfile.CarMock().Factor(null).Item1.Value, path.Weight, 0.001);
-=======
-            Assert.AreEqual(100 * VehicleMock.Car().Fastest().FactorAndSpeed(null).Value, path.Weight, 0.001);
->>>>>>> 17253cb6
+            Assert.AreEqual(100 * VehicleMock.Car().Fastest().FactorAndSpeed(null).Value, path.Weight, 0.001);
             Assert.AreEqual(0, path.Vertex);
             path = path.From;
             Assert.IsNotNull(path);
@@ -318,11 +267,7 @@
 
             path = algorithm.GetPath(2, 1);
             Assert.IsNotNull(path);
-<<<<<<< HEAD
-            Assert.AreEqual(100 * MockProfile.CarMock().Factor(null).Item1.Value, path.Weight, 0.001);
-=======
-            Assert.AreEqual(100 * VehicleMock.Car().Fastest().FactorAndSpeed(null).Value, path.Weight, 0.001);
->>>>>>> 17253cb6
+            Assert.AreEqual(100 * VehicleMock.Car().Fastest().FactorAndSpeed(null).Value, path.Weight, 0.001);
             Assert.AreEqual(1, path.Vertex);
             path = path.From;
             Assert.IsNotNull(path);
