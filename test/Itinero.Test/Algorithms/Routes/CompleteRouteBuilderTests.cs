--- conflicted
+++ resolved
@@ -50,13 +50,8 @@
             // build route.
             var source = new RouterPoint(0, 0, 1, 0, new Attribute("type", "source"));
             var target = new RouterPoint(0, 0, 1, 0, new Attribute("type", "target"));
-<<<<<<< HEAD
-            var profile = MockProfile.CarMock();
-            var routeBuilder = new CompleteRouteBuilder(routerDb, profile.Default(),
-=======
             var profile = VehicleMock.Car().Fastest();
             var routeBuilder = new CompleteRouteBuilder(routerDb, profile,
->>>>>>> 17253cb6
                 source, target, new List<uint>(new uint[] { Constants.NO_VERTEX }));
             routeBuilder.Run();
 
@@ -104,13 +99,8 @@
             // build route.
             var source = new RouterPoint(0, 0, 0, 0, new Attribute("type", "source"));
             var target = new RouterPoint(1, 1, 0, ushort.MaxValue, new Attribute("type", "target"));
-<<<<<<< HEAD
-            var profile = MockProfile.CarMock();
-            var routeBuilder = new CompleteRouteBuilder(routerDb, profile.Default(),
-=======
             var profile = VehicleMock.Car().Fastest();
             var routeBuilder = new CompleteRouteBuilder(routerDb, profile,
->>>>>>> 17253cb6
                 source, target, new List<uint>(new uint[] { Constants.NO_VERTEX, Constants.NO_VERTEX }));
             routeBuilder.Run();
 
@@ -139,7 +129,7 @@
             Assert.IsTrue(meta.Attributes.Contains("profile", profile.Name));
             Assert.AreEqual(1000, meta.Distance, 0.01);
             var speed = profile.Speed(meta.Attributes);
-            Assert.AreEqual(1000 / speed.Item1.Value, meta.Time, 0.01);
+            Assert.AreEqual(1000 / speed.Value, meta.Time, 0.01);
 
             Assert.IsNotNull(route.Stops);
             Assert.AreEqual(2, route.Stops.Length);
@@ -156,7 +146,7 @@
             Assert.AreEqual(route.ShapeMeta[route.ShapeMeta.Length - 1].Time, route.TotalTime);
 
             // build route with similar path.
-            routeBuilder = new CompleteRouteBuilder(routerDb, profile.Default(),
+            routeBuilder = new CompleteRouteBuilder(routerDb, profile,
                 source, target, new List<uint>(new uint[] { 0, Constants.NO_VERTEX }));
             routeBuilder.Run();
 
@@ -185,7 +175,7 @@
             Assert.IsTrue(meta.Attributes.Contains("profile", profile.Name));
             Assert.AreEqual(1000, meta.Distance, 0.01);
             speed = profile.Speed(meta.Attributes);
-            Assert.AreEqual(1000 / speed.Item1.Value, meta.Time, 0.01);
+            Assert.AreEqual(1000 / speed.Value, meta.Time, 0.01);
 
             Assert.IsNotNull(route.Stops);
             Assert.AreEqual(2, route.Stops.Length);
@@ -202,7 +192,7 @@
             Assert.AreEqual(route.ShapeMeta[route.ShapeMeta.Length - 1].Time, route.TotalTime);
 
             // build route with similar path.
-            routeBuilder = new CompleteRouteBuilder(routerDb, profile.Default(),
+            routeBuilder = new CompleteRouteBuilder(routerDb, profile,
                 source, target, new List<uint>(new uint[] { 0, 1 }));
             routeBuilder.Run();
 
@@ -231,7 +221,7 @@
             Assert.IsTrue(meta.Attributes.Contains("profile", profile.Name));
             Assert.AreEqual(1000, meta.Distance, 0.01);
             speed = profile.Speed(meta.Attributes);
-            Assert.AreEqual(1000 / speed.Item1.Value, meta.Time, 0.01);
+            Assert.AreEqual(1000 / speed.Value, meta.Time, 0.01);
 
             Assert.IsNotNull(route.Stops);
             Assert.AreEqual(2, route.Stops.Length);
@@ -272,13 +262,8 @@
             // build route.
             var source = new RouterPoint(0, 0, 0, 0, new Attribute("type", "source"));
             var target = new RouterPoint(1, 1, 0, ushort.MaxValue, new Attribute("type", "target"));
-<<<<<<< HEAD
-            var profile = MockProfile.CarMock();
-            var routeBuilder = new CompleteRouteBuilder(routerDb, profile.Default(),
-=======
             var profile = VehicleMock.Car().Fastest();
             var routeBuilder = new CompleteRouteBuilder(routerDb, profile,
->>>>>>> 17253cb6
                 source, target, new List<uint>(new uint[] { Constants.NO_VERTEX, Constants.NO_VERTEX }));
             routeBuilder.Run();
 
@@ -316,7 +301,7 @@
             Assert.IsTrue(meta.Attributes.Contains("profile", profile.Name));
             Assert.AreEqual(1000, meta.Distance, 0.01);
             speed = profile.Speed(meta.Attributes);
-            Assert.AreEqual(1000 / speed.Item1.Value, meta.Time, 0.01);
+            Assert.AreEqual(1000 / speed.Value, meta.Time, 0.01);
 
             Assert.IsNotNull(route.Stops);
             Assert.AreEqual(2, route.Stops.Length);
@@ -370,13 +355,8 @@
             // build route.
             var source = new RouterPoint(0, 0, 0, 0, new Attribute("type", "source"));
             var target = new RouterPoint(0, 1, 1, ushort.MaxValue, new Attribute("type", "target"));
-<<<<<<< HEAD
-            var profile = MockProfile.CarMock();
-            var routeBuilder = new CompleteRouteBuilder(routerDb, profile.Default(),
-=======
             var profile = VehicleMock.Car().Fastest();
             var routeBuilder = new CompleteRouteBuilder(routerDb, profile,
->>>>>>> 17253cb6
                 source, target, new List<uint>(new uint[] { Constants.NO_VERTEX, 1, Constants.NO_VERTEX }));
             routeBuilder.Run();
 
@@ -421,7 +401,7 @@
             Assert.IsTrue(meta.Attributes.Contains("profile", profile.Name));
             Assert.AreEqual(1000, meta.Distance, 0.01);
             speed = profile.Speed(meta.Attributes);
-            Assert.AreEqual(1000 / speed.Item1.Value, meta.Time, 0.01);
+            Assert.AreEqual(1000 / speed.Value, meta.Time, 0.01);
             meta = route.ShapeMeta[2];
             Assert.IsNotNull(meta.Attributes);
             Assert.AreEqual(5, meta.Attributes.Count);
@@ -430,7 +410,7 @@
             Assert.IsTrue(meta.Attributes.Contains("profile", profile.Name));
             Assert.AreEqual(2000, meta.Distance, 0.01);
             speed = profile.Speed(meta.Attributes);
-            Assert.AreEqual(2000 / speed.Item1.Value, meta.Time, 0.01);
+            Assert.AreEqual(2000 / speed.Value, meta.Time, 0.01);
 
             Assert.IsNotNull(route.Stops);
             Assert.AreEqual(2, route.Stops.Length);
@@ -447,7 +427,7 @@
             Assert.AreEqual(route.ShapeMeta[route.ShapeMeta.Length - 1].Time, route.TotalTime);
 
             // build route.
-            routeBuilder = new CompleteRouteBuilder(routerDb, profile.Default(),
+            routeBuilder = new CompleteRouteBuilder(routerDb, profile,
                 source, target, new List<uint>(new uint[] { 0, 1, 2 }));
             routeBuilder.Run();
 
@@ -489,7 +469,7 @@
             Assert.IsTrue(meta.Attributes.Contains("profile", profile.Name));
             Assert.AreEqual(1000, meta.Distance, 0.01);
             speed = profile.Speed(meta.Attributes);
-            Assert.AreEqual(1000 / speed.Item1.Value, meta.Time, 0.01);
+            Assert.AreEqual(1000 / speed.Value, meta.Time, 0.01);
             meta = route.ShapeMeta[2];
             Assert.IsNotNull(meta.Attributes);
             Assert.AreEqual(5, meta.Attributes.Count);
@@ -498,7 +478,7 @@
             Assert.IsTrue(meta.Attributes.Contains("profile", profile.Name));
             Assert.AreEqual(2000, meta.Distance, 0.01);
             speed = profile.Speed(meta.Attributes);
-            Assert.AreEqual(2000 / speed.Item1.Value, meta.Time, 0.01);
+            Assert.AreEqual(2000 / speed.Value, meta.Time, 0.01);
 
             Assert.IsNotNull(route.Stops);
             Assert.AreEqual(2, route.Stops.Length);
@@ -563,13 +543,8 @@
             // build route.
             var source = new RouterPoint(0, 0, 0, 0, new Attribute("type", "source"));
             var target = new RouterPoint(0, 2, 2, ushort.MaxValue, new Attribute("type", "target"));
-<<<<<<< HEAD
-            var profile = MockProfile.CarMock();
-            var routeBuilder = new CompleteRouteBuilder(routerDb, profile.Default(),
-=======
             var profile = VehicleMock.Car().Fastest();
             var routeBuilder = new CompleteRouteBuilder(routerDb, profile,
->>>>>>> 17253cb6
                 source, target, new List<uint>(new uint[] { Constants.NO_VERTEX, 1, 2, Constants.NO_VERTEX }));
             routeBuilder.Run();
 
@@ -620,7 +595,7 @@
             Assert.IsTrue(meta.Attributes.Contains("profile", profile.Name));
             Assert.AreEqual(1000, meta.Distance, 0.01);
             var speed = profile.Speed(meta.Attributes);
-            Assert.AreEqual(1000 / speed.Item1.Value, meta.Time, 0.01);
+            Assert.AreEqual(1000 / speed.Value, meta.Time, 0.01);
             meta = route.ShapeMeta[2];
             Assert.IsNotNull(meta.Attributes);
             Assert.AreEqual(5, meta.Attributes.Count);
@@ -629,7 +604,7 @@
             Assert.IsTrue(meta.Attributes.Contains("profile", profile.Name));
             Assert.AreEqual(2000, meta.Distance, 0.01);
             speed = profile.Speed(meta.Attributes);
-            Assert.AreEqual(2000 / speed.Item1.Value, meta.Time, 0.01);
+            Assert.AreEqual(2000 / speed.Value, meta.Time, 0.01);
             meta = route.ShapeMeta[3];
             Assert.IsNotNull(meta.Attributes);
             Assert.AreEqual(5, meta.Attributes.Count);
@@ -638,7 +613,7 @@
             Assert.IsTrue(meta.Attributes.Contains("profile", profile.Name));
             Assert.AreEqual(3000, meta.Distance, 0.01);
             speed = profile.Speed(meta.Attributes);
-            Assert.AreEqual(3000 / speed.Item1.Value, meta.Time, 0.01);
+            Assert.AreEqual(3000 / speed.Value, meta.Time, 0.01);
 
             Assert.IsNotNull(route.Stops);
             Assert.AreEqual(2, route.Stops.Length);
@@ -655,7 +630,7 @@
             Assert.AreEqual(route.ShapeMeta[route.ShapeMeta.Length - 1].Time, route.TotalTime);
 
             // build route.
-            routeBuilder = new CompleteRouteBuilder(routerDb, profile.Default(),
+            routeBuilder = new CompleteRouteBuilder(routerDb, profile,
                 source, target, new List<uint>(new uint[] { 0, 1, 2, 3 }));
             routeBuilder.Run();
 
@@ -706,7 +681,7 @@
             Assert.IsTrue(meta.Attributes.Contains("profile", profile.Name));
             Assert.AreEqual(1000, meta.Distance, 0.01);
             speed = profile.Speed(meta.Attributes);
-            Assert.AreEqual(1000 / speed.Item1.Value, meta.Time, 0.01);
+            Assert.AreEqual(1000 / speed.Value, meta.Time, 0.01);
             meta = route.ShapeMeta[2];
             Assert.IsNotNull(meta.Attributes);
             Assert.AreEqual(5, meta.Attributes.Count);
@@ -715,7 +690,7 @@
             Assert.IsTrue(meta.Attributes.Contains("profile", profile.Name));
             Assert.AreEqual(2000, meta.Distance, 0.01);
             speed = profile.Speed(meta.Attributes);
-            Assert.AreEqual(2000 / speed.Item1.Value, meta.Time, 0.01);
+            Assert.AreEqual(2000 / speed.Value, meta.Time, 0.01);
             meta = route.ShapeMeta[3];
             Assert.IsNotNull(meta.Attributes);
             Assert.AreEqual(5, meta.Attributes.Count);
@@ -724,7 +699,7 @@
             Assert.IsTrue(meta.Attributes.Contains("profile", profile.Name));
             Assert.AreEqual(3000, meta.Distance, 0.01);
             speed = profile.Speed(meta.Attributes);
-            Assert.AreEqual(3000 / speed.Item1.Value, meta.Time, 0.01);
+            Assert.AreEqual(3000 / speed.Value, meta.Time, 0.01);
 
             Assert.IsNotNull(route.Stops);
             Assert.AreEqual(2, route.Stops.Length);
@@ -742,7 +717,7 @@
 
             // build route.
             source = new RouterPoint(0.4f, 0.4f, 0, ushort.MaxValue / 10 * 4, new Attribute("type", "source"));
-            routeBuilder = new CompleteRouteBuilder(routerDb, profile.Default(),
+            routeBuilder = new CompleteRouteBuilder(routerDb, profile,
                 source, target, new List<uint>(new uint[] { Constants.NO_VERTEX, 1, 2, 3 }));
             routeBuilder.Run();
 
@@ -791,7 +766,7 @@
             Assert.IsTrue(meta.Attributes.Contains("profile", profile.Name));
             Assert.AreEqual(600, meta.Distance, 0.1);
             speed = profile.Speed(meta.Attributes);
-            Assert.AreEqual(600 / speed.Item1.Value, meta.Time, 0.1);
+            Assert.AreEqual(600 / speed.Value, meta.Time, 0.1);
             meta = route.ShapeMeta[2];
             Assert.IsNotNull(meta.Attributes);
             Assert.AreEqual(5, meta.Attributes.Count);
@@ -800,7 +775,7 @@
             Assert.IsTrue(meta.Attributes.Contains("profile", profile.Name));
             Assert.AreEqual(1600, meta.Distance, 0.1);
             speed = profile.Speed(meta.Attributes);
-            Assert.AreEqual(1600 / speed.Item1.Value, meta.Time, 0.1);
+            Assert.AreEqual(1600 / speed.Value, meta.Time, 0.1);
             meta = route.ShapeMeta[3];
             Assert.IsNotNull(meta.Attributes);
             Assert.AreEqual(5, meta.Attributes.Count);
@@ -809,7 +784,7 @@
             Assert.IsTrue(meta.Attributes.Contains("profile", profile.Name));
             Assert.AreEqual(2600, meta.Distance, 0.1);
             speed = profile.Speed(meta.Attributes);
-            Assert.AreEqual(2600 / speed.Item1.Value, meta.Time, 0.1);
+            Assert.AreEqual(2600 / speed.Value, meta.Time, 0.1);
 
             Assert.IsNotNull(route.Stops);
             Assert.AreEqual(2, route.Stops.Length);
@@ -828,7 +803,7 @@
             // build route.
             source = new RouterPoint(0, 0, 0, 0, new Attribute("type", "source"));
             target = new RouterPoint(0, 1.6f, 2, ushort.MaxValue / 10 * 6, new Attribute("type", "target"));
-            routeBuilder = new CompleteRouteBuilder(routerDb, profile.Default(),
+            routeBuilder = new CompleteRouteBuilder(routerDb, profile,
                 source, target, new List<uint>(new uint[] { 0, 1, 2, Constants.NO_VERTEX }));
             routeBuilder.Run();
 
@@ -877,7 +852,7 @@
             Assert.IsTrue(meta.Attributes.Contains("profile", profile.Name));
             Assert.AreEqual(1000, meta.Distance, 0.1);
             speed = profile.Speed(meta.Attributes);
-            Assert.AreEqual(1000 / speed.Item1.Value, meta.Time, 0.1);
+            Assert.AreEqual(1000 / speed.Value, meta.Time, 0.1);
             meta = route.ShapeMeta[2];
             Assert.IsNotNull(meta.Attributes);
             Assert.AreEqual(5, meta.Attributes.Count);
@@ -886,7 +861,7 @@
             Assert.IsTrue(meta.Attributes.Contains("profile", profile.Name));
             Assert.AreEqual(2000, meta.Distance, 0.1);
             speed = profile.Speed(meta.Attributes);
-            Assert.AreEqual(2000 / speed.Item1.Value, meta.Time, 0.1);
+            Assert.AreEqual(2000 / speed.Value, meta.Time, 0.1);
             meta = route.ShapeMeta[3];
             Assert.IsNotNull(meta.Attributes);
             Assert.AreEqual(5, meta.Attributes.Count);
@@ -895,7 +870,7 @@
             Assert.IsTrue(meta.Attributes.Contains("profile", profile.Name));
             Assert.AreEqual(2600, meta.Distance, 0.1);
             speed = profile.Speed(meta.Attributes);
-            Assert.AreEqual(2600 / speed.Item1.Value, meta.Time, 0.1);
+            Assert.AreEqual(2600 / speed.Value, meta.Time, 0.1);
 
             Assert.IsNotNull(route.Stops);
             Assert.AreEqual(2, route.Stops.Length);
@@ -963,13 +938,8 @@
             // build route.
             var source = new RouterPoint(0, 0, 0, 0, new Attribute("type", "source"));
             var target = new RouterPoint(0, 2, 3, ushort.MaxValue, new Attribute("type", "target"));
-<<<<<<< HEAD
-            var profile = MockProfile.CarMock();
-            var routeBuilder = new CompleteRouteBuilder(routerDb, profile.Default(),
-=======
             var profile = VehicleMock.Car().Fastest();
             var routeBuilder = new CompleteRouteBuilder(routerDb, profile,
->>>>>>> 17253cb6
                 source, target, new List<uint>(new uint[] { Constants.NO_VERTEX, 1, 2, 3 }));
             routeBuilder.Run();
 
@@ -1002,7 +972,7 @@
             Assert.IsTrue(meta.Attributes.Contains("profile", profile.Name));
             Assert.AreEqual(1000, meta.Distance, 0.1);
             var speed = profile.Speed(meta.Attributes);
-            Assert.AreEqual(1000 / speed.Item1.Value, meta.Time, 0.1);
+            Assert.AreEqual(1000 / speed.Value, meta.Time, 0.1);
             meta = route.ShapeMeta[2];
             Assert.IsNotNull(meta.Attributes);
             Assert.AreEqual(5, meta.Attributes.Count);
@@ -1011,7 +981,7 @@
             Assert.IsTrue(meta.Attributes.Contains("profile", profile.Name));
             Assert.AreEqual(2000, meta.Distance, 0.1);
             speed = profile.Speed(meta.Attributes);
-            Assert.AreEqual(2000 / speed.Item1.Value, meta.Time, 0.1);
+            Assert.AreEqual(2000 / speed.Value, meta.Time, 0.1);
             meta = route.ShapeMeta[3];
             Assert.IsNotNull(meta.Attributes);
             Assert.AreEqual(5, meta.Attributes.Count);
@@ -1020,7 +990,7 @@
             Assert.IsTrue(meta.Attributes.Contains("profile", profile.Name));
             Assert.AreEqual(3000, meta.Distance, 0.1);
             speed = profile.Speed(meta.Attributes);
-            Assert.AreEqual(3000 / speed.Item1.Value, meta.Time, 0.1);
+            Assert.AreEqual(3000 / speed.Value, meta.Time, 0.1);
 
             Assert.IsNotNull(route.Stops);
             Assert.AreEqual(2, route.Stops.Length);
@@ -1088,13 +1058,8 @@
             // build route.
             var source = new RouterPoint(1, 1, 0, ushort.MaxValue, new Attribute("type", "source"));
             var target = new RouterPoint(1, 2, 3, 0, new Attribute("type", "target"));
-<<<<<<< HEAD
-            var profile = MockProfile.CarMock();
-            var routeBuilder = new CompleteRouteBuilder(routerDb, profile.Default(),
-=======
             var profile = VehicleMock.Car().Fastest();
             var routeBuilder = new CompleteRouteBuilder(routerDb, profile,
->>>>>>> 17253cb6
                 source, target, new List<uint>(new uint[] { 1, 2, 3, 4 }));
             routeBuilder.Run();
 
@@ -1127,7 +1092,7 @@
             Assert.IsTrue(meta.Attributes.Contains("profile", profile.Name));
             Assert.AreEqual(1000, meta.Distance, 0.1);
             var speed = profile.Speed(meta.Attributes);
-            Assert.AreEqual(1000 / speed.Item1.Value, meta.Time, 0.1);
+            Assert.AreEqual(1000 / speed.Value, meta.Time, 0.1);
             meta = route.ShapeMeta[2];
             Assert.IsNotNull(meta.Attributes);
             Assert.AreEqual(5, meta.Attributes.Count);
@@ -1136,7 +1101,7 @@
             Assert.IsTrue(meta.Attributes.Contains("profile", profile.Name));
             Assert.AreEqual(2000, meta.Distance, 0.1);
             speed = profile.Speed(meta.Attributes);
-            Assert.AreEqual(2000 / speed.Item1.Value, meta.Time, 0.1);
+            Assert.AreEqual(2000 / speed.Value, meta.Time, 0.1);
             meta = route.ShapeMeta[3];
             Assert.IsNotNull(meta.Attributes);
             Assert.AreEqual(5, meta.Attributes.Count);
@@ -1145,7 +1110,7 @@
             Assert.IsTrue(meta.Attributes.Contains("profile", profile.Name));
             Assert.AreEqual(3000, meta.Distance, 0.1);
             speed = profile.Speed(meta.Attributes);
-            Assert.AreEqual(3000 / speed.Item1.Value, meta.Time, 0.1);
+            Assert.AreEqual(3000 / speed.Value, meta.Time, 0.1);
 
             Assert.IsNotNull(route.Stops);
             Assert.AreEqual(2, route.Stops.Length);
@@ -1204,13 +1169,8 @@
             // build route.
             var source = new RouterPoint(1, 1, 0, ushort.MaxValue, new Attribute("type", "source"));
             var target = new RouterPoint(0, 1, 2, 0, new Attribute("type", "target"));
-<<<<<<< HEAD
-            var profile = MockProfile.CarMock();
-            var routeBuilder = new CompleteRouteBuilder(routerDb, profile.Default(),
-=======
             var profile = VehicleMock.Car().Fastest();
             var routeBuilder = new CompleteRouteBuilder(routerDb, profile,
->>>>>>> 17253cb6
                 source, target, new List<uint>(new uint[] { 1, 2 }));
             routeBuilder.Run();
 
@@ -1298,13 +1258,8 @@
             // build route.
             var source = new RouterPoint(1, 1, 0, ushort.MaxValue, new Attribute("type", "source"));
             var target = new RouterPoint(0, 1, 2, 0, new Attribute("type", "target"));
-<<<<<<< HEAD
-            var profile = MockProfile.CarMock();
-            var routeBuilder = new CompleteRouteBuilder(routerDb, profile.Default(),
-=======
             var profile = VehicleMock.Car().Fastest();
             var routeBuilder = new CompleteRouteBuilder(routerDb, profile,
->>>>>>> 17253cb6
                 source, target, new List<uint>(new uint[] { 1, 2, Constants.NO_VERTEX }));
             routeBuilder.Run();
 
