﻿/*
 *  Licensed to SharpSoftware under one or more contributor
 *  license agreements. See the NOTICE file distributed with this work for 
 *  additional information regarding copyright ownership.
 * 
 *  SharpSoftware licenses this file to you under the Apache License, 
 *  Version 2.0 (the "License"); you may not use this file except in 
 *  compliance with the License. You may obtain a copy of the License at
 * 
 *       http://www.apache.org/licenses/LICENSE-2.0
 * 
 *  Unless required by applicable law or agreed to in writing, software
 *  distributed under the License is distributed on an "AS IS" BASIS,
 *  WITHOUT WARRANTIES OR CONDITIONS OF ANY KIND, either express or implied.
 *  See the License for the specific language governing permissions and
 *  limitations under the License.
 */

using System;
<<<<<<< HEAD
using Itinero.Data.Network;
using Itinero.LocalGeo;
=======
using System.Collections.Generic;
using System.IO;
using Itinero.Data.Network;
using Itinero.LocalGeo;
using NetTopologySuite.Features;
using NetTopologySuite.Geometries;
>>>>>>> e03fcde3

namespace Itinero.Test
{
    /// <summary>
    /// Contains extension methods for tests.
    /// </summary>
    public static class TestExtensions
    {
        private static Random _random = new Random();

        /// <summary>
        /// Generates a random coordinate in the given box.
        /// </summary>
        public static Coordinate GenerateRandomIn(this Box box)
        {
            var xNext = (float) _random.NextDouble();
            var yNext = (float) _random.NextDouble();

            return new Coordinate(box.MinLat + (box.MaxLat - box.MinLat) * xNext,
                box.MinLon + (box.MaxLon - box.MinLon) * yNext);
        }

        /// <summary>
        /// Adds a test edge.
        /// </summary>
        public static uint AddTestEdge(this RouterDb routerDb, float latitude1, float longitude1,
            float latitude2, float longitude2)
        {
            var vertex1 = routerDb.Network.VertexCount;
            routerDb.Network.AddVertex(vertex1, latitude1, longitude1);
            var vertex2 = routerDb.Network.VertexCount;
            routerDb.Network.AddVertex(vertex2, latitude2, longitude2);

            return routerDb.Network.AddEdge(vertex1, vertex2, 
                new Itinero.Data.Network.Edges.EdgeData()
                {
                    Distance = Coordinate.DistanceEstimateInMeter(latitude1, longitude1, latitude2, longitude2),
                    Profile = 0,
                    MetaId = 0
                });
        }
<<<<<<< HEAD
=======
        
        /// <summary>
        /// Loads a set of test points.
        /// </summary>
        public static IEnumerable<Coordinate> LoadTestPoints(this Stream stream)
        {
            using (var streamReader = new StreamReader(stream))
            {
                return LoadTestPoints(streamReader.ReadToEnd());
            }
        }

        /// <summary>
        /// Loads a test network from geojson.
        /// </summary>
        private static IEnumerable<Coordinate> LoadTestPoints(string geoJson)
        {
            var geoJsonReader = new NetTopologySuite.IO.GeoJsonReader();
            var features = geoJsonReader.Read<FeatureCollection>(geoJson);

            foreach (var feature in features.Features)
            {
                var point = feature.Geometry as Point;
                if (point == null)
                {
                    continue;;
                }
                
                yield return new Coordinate((float)point.Coordinate.Y, (float)point.Coordinate.X);
            }
        }
>>>>>>> e03fcde3
    }
}<|MERGE_RESOLUTION|>--- conflicted
+++ resolved
@@ -17,17 +17,12 @@
  */
 
 using System;
-<<<<<<< HEAD
-using Itinero.Data.Network;
-using Itinero.LocalGeo;
-=======
 using System.Collections.Generic;
 using System.IO;
 using Itinero.Data.Network;
 using Itinero.LocalGeo;
 using NetTopologySuite.Features;
 using NetTopologySuite.Geometries;
->>>>>>> e03fcde3
 
 namespace Itinero.Test
 {
@@ -69,8 +64,6 @@
                     MetaId = 0
                 });
         }
-<<<<<<< HEAD
-=======
         
         /// <summary>
         /// Loads a set of test points.
@@ -102,6 +95,5 @@
                 yield return new Coordinate((float)point.Coordinate.Y, (float)point.Coordinate.X);
             }
         }
->>>>>>> e03fcde3
     }
 }